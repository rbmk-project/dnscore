--- conflicted
+++ resolved
@@ -3,14 +3,8 @@
 go 1.23.3
 
 require (
-<<<<<<< HEAD
-	github.com/miekg/dns v1.1.62
-	github.com/quic-go/quic-go v0.48.2
-	github.com/rbmk-project/common v0.16.0
-=======
 	github.com/miekg/dns v1.1.63
 	github.com/rbmk-project/common v0.17.0
->>>>>>> 4c83bcfb
 	github.com/stretchr/testify v1.10.0
 	golang.org/x/net v0.35.0
 )
@@ -21,21 +15,10 @@
 	github.com/google/pprof v0.0.0-20210407192527-94a9f03dee38 // indirect
 	github.com/onsi/ginkgo/v2 v2.9.5 // indirect
 	github.com/pmezard/go-difflib v1.0.0 // indirect
-<<<<<<< HEAD
-	go.uber.org/mock v0.4.0 // indirect
-	golang.org/x/crypto v0.31.0 // indirect
-	golang.org/x/exp v0.0.0-20240506185415-9bf2ced13842 // indirect
-	golang.org/x/mod v0.22.0 // indirect
-	golang.org/x/sync v0.10.0 // indirect
-	golang.org/x/sys v0.28.0 // indirect
-	golang.org/x/text v0.21.0 // indirect
-	golang.org/x/tools v0.28.0 // indirect
-=======
 	golang.org/x/mod v0.23.0 // indirect
 	golang.org/x/sync v0.11.0 // indirect
 	golang.org/x/sys v0.30.0 // indirect
 	golang.org/x/text v0.22.0 // indirect
 	golang.org/x/tools v0.30.0 // indirect
->>>>>>> 4c83bcfb
 	gopkg.in/yaml.v3 v3.0.1 // indirect
 )